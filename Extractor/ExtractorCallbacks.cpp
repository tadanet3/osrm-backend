--- conflicted
+++ resolved
@@ -44,8 +44,8 @@
 
 ExtractorCallbacks::ExtractorCallbacks() {externalMemory = NULL; stringMap = NULL; }
 ExtractorCallbacks::ExtractorCallbacks(ExtractionContainers * ext, StringMap * strMap) {
-	externalMemory = ext;
-	stringMap = strMap;
+    externalMemory = ext;
+    stringMap = strMap;
 }
 
 ExtractorCallbacks::~ExtractorCallbacks() {
@@ -64,115 +64,84 @@
 }
 
 /** warning: caller needs to take care of synchronization! */
-<<<<<<< HEAD
-bool ExtractorCallbacks::wayFunction(_Way &w) {
-    /*** Store name of way and split it into edge segments ***/
-
-    if ( (0 < w.speed) || (0 < w.duration) ) { //Only true if the way is specified by the speed profile
+bool ExtractorCallbacks::wayFunction(ExtractionWay &parsed_way) {
+    if ( parsed_way.speed > 0  || (0 < parsed_way.duration)) { //Only true if the way is specified by the speed profile
+        if(parsed_way.id == UINT_MAX){
+            WARN("found bogus way with id: " << parsed_way.id << " of size " << parsed_way.path.size());
+            return true;
+        }
         //Get the unique identifier for the street name
-        const StringMap::const_iterator strit = stringMap->find(w.name);
-        if(strit == stringMap->end()) {
-            w.nameID = externalMemory->nameVector.size();
-            externalMemory->nameVector.push_back(w.name);
-            stringMap->insert(StringMap::value_type(w.name, w.nameID));
+        const StringMap::const_iterator string_map_iterator = stringMap->find(parsed_way.name);
+        if(string_map_iterator == stringMap->end()) {
+            parsed_way.nameID = externalMemory->nameVector.size();
+            externalMemory->nameVector.push_back(parsed_way.name);
+            stringMap->insert(StringMap::value_type(parsed_way.name, parsed_way.nameID));
         } else {
-            w.nameID = strit->second;
+            parsed_way.nameID = string_map_iterator->second;
         }
 
-        if(w.duration > 0) {
-        	//TODO: iterate all way segments and set duration corresponding to the length of each segment
-        	w.speed = w.duration/(w.path.size()-1);
+        if(parsed_way.duration > 0) {
+         //TODO: iterate all way segments and set duration corresponding to the length of each segment
+            parsed_way.speed = parsed_way.duration/(parsed_way.path.size()-1);
         }
 
-        if(fabs(-1. - w.speed) < FLT_EPSILON){
-            WARN("found way with bogus speed, id: " << w.id);
+        if(fabs(-1. - parsed_way.speed) < FLT_EPSILON){
+            WARN("found way with bogus speed, id: " << parsed_way.id);
             return true;
         }
-        if(w.id == UINT_MAX) {
-            WARN("found way with unknown type: " << w.id);
+        if(parsed_way.id == UINT_MAX) {
+            WARN("found way with unknown type: " << parsed_way.id);
             return true;
         }
 
-        if ( w.direction == _Way::opposite ){
-            std::reverse( w.path.begin(), w.path.end() );
+        if ( parsed_way.direction == ExtractionWay::opposite ){
+            std::reverse( parsed_way.path.begin(), parsed_way.path.end() );
+            parsed_way.direction = ExtractionWay::oneway;
         }
 
-        for(std::vector< NodeID >::size_type n = 0; n < w.path.size()-1; ++n) {
-            externalMemory->allEdges.push_back(_Edge(w.path[n], w.path[n+1], w.type, w.direction, w.speed, w.nameID, w.roundabout, w.ignoreInGrid, (w.duration > 0), w.isAccessRestricted));
-            externalMemory->usedNodeIDs.push_back(w.path[n]);
+        bool split_bidirectional_edge = (parsed_way.backward_speed > 0) && (parsed_way.speed != parsed_way.backward_speed);
+
+        for(std::vector< NodeID >::size_type n = 0; n < parsed_way.path.size()-1; ++n) {
+            externalMemory->allEdges.push_back(
+                    InternalExtractorEdge(parsed_way.path[n],
+                            parsed_way.path[n+1],
+                            parsed_way.type,
+                            (split_bidirectional_edge ? ExtractionWay::oneway : parsed_way.direction),
+                            parsed_way.speed,
+                            parsed_way.nameID,
+                            parsed_way.roundabout,
+                            parsed_way.ignoreInGrid,
+                            (0 < parsed_way.duration),
+                            parsed_way.isAccessRestricted
+                    )
+            );
+            externalMemory->usedNodeIDs.push_back(parsed_way.path[n]);
         }
-        externalMemory->usedNodeIDs.push_back(w.path.back());
+        externalMemory->usedNodeIDs.push_back(parsed_way.path.back());
 
         //The following information is needed to identify start and end segments of restrictions
-        externalMemory->wayStartEndVector.push_back(_WayIDStartAndEndEdge(w.id, w.path[0], w.path[1], w.path[w.path.size()-2], w.path[w.path.size()-1]));
+        externalMemory->wayStartEndVector.push_back(_WayIDStartAndEndEdge(parsed_way.id, parsed_way.path[0], parsed_way.path[1], parsed_way.path[parsed_way.path.size()-2], parsed_way.path.back()));
+
+        if ( split_bidirectional_edge) { //Only true if the way should be split
+            std::reverse( parsed_way.path.begin(), parsed_way.path.end() );
+            for(std::vector< NodeID >::size_type n = 0; n < parsed_way.path.size()-1; ++n) {
+                externalMemory->allEdges.push_back(
+                        InternalExtractorEdge(parsed_way.path[n],
+                                parsed_way.path[n+1],
+                                parsed_way.type,
+                                ExtractionWay::oneway,
+                                parsed_way.backward_speed,
+                                parsed_way.nameID,
+                                parsed_way.roundabout,
+                                parsed_way.ignoreInGrid,
+                                (0 < parsed_way.duration),
+                                parsed_way.isAccessRestricted,
+                                (ExtractionWay::oneway == parsed_way.direction)
+                        )
+                );
+            }
+            externalMemory->wayStartEndVector.push_back(_WayIDStartAndEndEdge(parsed_way.id, parsed_way.path[0], parsed_way.path[1], parsed_way.path[parsed_way.path.size()-2], parsed_way.path.back()));
+        }
     }
     return true;
-=======
-bool ExtractorCallbacks::wayFunction(ExtractionWay &parsed_way) {
-	if ( parsed_way.speed > 0 ) { //Only true if the way is specified by the speed profile
-		if(parsed_way.id == UINT_MAX){
-			WARN("found bogus way with id: " << parsed_way.id << " of size " << parsed_way.path.size());
-			return true;
-		}
-		//Get the unique identifier for the street name
-		const StringMap::const_iterator string_map_iterator = stringMap->find(parsed_way.name);
-		if(string_map_iterator == stringMap->end()) {
-			parsed_way.nameID = externalMemory->nameVector.size();
-			externalMemory->nameVector.push_back(parsed_way.name);
-			stringMap->insert(StringMap::value_type(parsed_way.name, parsed_way.nameID));
-		} else {
-			parsed_way.nameID = string_map_iterator->second;
-		}
-
-		if ( parsed_way.direction == ExtractionWay::opposite ){
-			std::reverse( parsed_way.path.begin(), parsed_way.path.end() );
-			parsed_way.direction = ExtractionWay::oneway;
-		}
-
-		bool split_bidirectional_edge = (parsed_way.backward_speed > 0) && (parsed_way.speed != parsed_way.backward_speed);
-
-		for(std::vector< NodeID >::size_type n = 0; n < parsed_way.path.size()-1; ++n) {
-			externalMemory->allEdges.push_back(
-					InternalExtractorEdge(parsed_way.path[n],
-							parsed_way.path[n+1],
-							parsed_way.type,
-							(split_bidirectional_edge ? ExtractionWay::oneway : parsed_way.direction),
-							parsed_way.speed,
-							parsed_way.nameID,
-							parsed_way.roundabout,
-							parsed_way.ignoreInGrid,
-							parsed_way.isDurationSet,
-							parsed_way.isAccessRestricted
-						)
-					);
-			externalMemory->usedNodeIDs.push_back(parsed_way.path[n]);
-		}
-		externalMemory->usedNodeIDs.push_back(parsed_way.path.back());
-
-		//The following information is needed to identify start and end segments of restrictions
-		externalMemory->wayStartEndVector.push_back(_WayIDStartAndEndEdge(parsed_way.id, parsed_way.path[0], parsed_way.path[1], parsed_way.path[parsed_way.path.size()-2], parsed_way.path.back()));
-
-		if ( split_bidirectional_edge) { //Only true if the way should be split
-			std::reverse( parsed_way.path.begin(), parsed_way.path.end() );
-			for(std::vector< NodeID >::size_type n = 0; n < parsed_way.path.size()-1; ++n) {
-				externalMemory->allEdges.push_back(
-						InternalExtractorEdge(parsed_way.path[n],
-								parsed_way.path[n+1],
-								parsed_way.type,
-								ExtractionWay::oneway,
-								parsed_way.backward_speed,
-								parsed_way.nameID,
-								parsed_way.roundabout,
-								parsed_way.ignoreInGrid,
-								parsed_way.isDurationSet,
-								parsed_way.isAccessRestricted,
-								(ExtractionWay::oneway == parsed_way.direction)
-							)
-						);
-			}
-			externalMemory->wayStartEndVector.push_back(_WayIDStartAndEndEdge(parsed_way.id, parsed_way.path[0], parsed_way.path[1], parsed_way.path[parsed_way.path.size()-2], parsed_way.path.back()));
-		}
-	}
-	return true;
->>>>>>> 54cdf6d6
 }